package org.pytorch.testapp;

import android.os.Bundle;
import android.os.Handler;
import android.os.HandlerThread;
import android.os.SystemClock;
import android.util.Log;
import android.widget.TextView;
import androidx.annotation.Nullable;
import androidx.annotation.UiThread;
import androidx.annotation.WorkerThread;
import androidx.appcompat.app.AppCompatActivity;
import org.pytorch.IValue;
import org.pytorch.Module;
import org.pytorch.PyTorchAndroid;
import org.pytorch.Tensor;

import java.nio.FloatBuffer;

public class MainActivity extends AppCompatActivity {

  private static final String TAG = BuildConfig.LOGCAT_TAG;
  private static final int TEXT_TRIM_SIZE = 4096;

  private TextView mTextView;

  protected HandlerThread mBackgroundThread;
  protected Handler mBackgroundHandler;
  private Module mModule;
  private FloatBuffer mInputTensorBuffer;
  private Tensor mInputTensor;
  private StringBuilder mTextViewStringBuilder = new StringBuilder();

  private final Runnable mModuleForwardRunnable = new Runnable() {
    @Override
    public void run() {
      final Result result = doModuleForward();
      runOnUiThread(new Runnable() {
        @Override
        public void run() {
          handleResult(result);
          if (mBackgroundHandler != null) {
            mBackgroundHandler.post(mModuleForwardRunnable);
          }
        }
      });
    }
  };

  @Override
  protected void onCreate(Bundle savedInstanceState) {
    super.onCreate(savedInstanceState);
    setContentView(R.layout.activity_main);
    mTextView = findViewById(R.id.text);
    startBackgroundThread();
    mBackgroundHandler.post(mModuleForwardRunnable);
  }

  protected void startBackgroundThread() {
    mBackgroundThread = new HandlerThread(TAG + "_bg");
    mBackgroundThread.start();
    mBackgroundHandler = new Handler(mBackgroundThread.getLooper());
  }

  @Override
  protected void onDestroy() {
    stopBackgroundThread();
    super.onDestroy();
  }

  protected void stopBackgroundThread() {
    mBackgroundThread.quitSafely();
    try {
      mBackgroundThread.join();
      mBackgroundThread = null;
      mBackgroundHandler = null;
    } catch (InterruptedException e) {
      Log.e(TAG, "Error stopping background thread", e);
    }
  }

  @WorkerThread
  @Nullable
  protected Result doModuleForward() {
    if (mModule == null) {
<<<<<<< HEAD
      PyTorchAndroid.setNumThreads(1);
      mModule = PyTorchAndroid.loadModuleFromAsset(getAssets(), BuildConfig.MODULE_ASSET_NAME);
      final long[] shape = BuildConfig.INPUT_TENSOR_SHAPE;
      long numElements = 1;
      for (int i = 0; i < shape.length; i++) {
        numElements *= shape[i];
      }
      mInputTensorBuffer = Tensor.allocateFloatBuffer((int) numElements);
      mInputTensor = Tensor.fromBlob(mInputTensorBuffer, BuildConfig.INPUT_TENSOR_SHAPE);
=======
      mInputTensorBuffer = Tensor.allocateFloatBuffer(3 * 224 * 224);
      mInputTensor = Tensor.fromBlob(mInputTensorBuffer, new long[]{1, 3, 224, 224});
      mModule = PyTorchAndroid.loadModuleFromAsset(getAssets(), BuildConfig.MODULE_ASSET_NAME);
>>>>>>> 3a19980b
    }

    final long startTime = SystemClock.elapsedRealtime();
    final long moduleForwardStartTime = SystemClock.elapsedRealtime();
    final Tensor outputTensor = mModule.forward(IValue.from(mInputTensor)).toTensor();
    final long moduleForwardDuration = SystemClock.elapsedRealtime() - moduleForwardStartTime;
    final float[] scores = outputTensor.getDataAsFloatArray();
    final long analysisDuration = SystemClock.elapsedRealtime() - startTime;

    return new Result(scores, moduleForwardDuration, analysisDuration);
  }

  static class Result {

    private final float[] scores;
    private final long totalDuration;
    private final long moduleForwardDuration;

    public Result(float[] scores, long moduleForwardDuration, long totalDuration) {
      this.scores = scores;
      this.moduleForwardDuration = moduleForwardDuration;
      this.totalDuration = totalDuration;
    }
  }

  @UiThread
  protected void handleResult(Result result) {
    String message = String.format("forwardDuration:%d", result.moduleForwardDuration);
    Log.i(TAG, message);
    mTextViewStringBuilder.insert(0, '\n').insert(0, message);
    if (mTextViewStringBuilder.length() > TEXT_TRIM_SIZE) {
      mTextViewStringBuilder.delete(TEXT_TRIM_SIZE, mTextViewStringBuilder.length());
    }
    mTextView.setText(mTextViewStringBuilder.toString());
  }
}<|MERGE_RESOLUTION|>--- conflicted
+++ resolved
@@ -83,9 +83,6 @@
   @Nullable
   protected Result doModuleForward() {
     if (mModule == null) {
-<<<<<<< HEAD
-      PyTorchAndroid.setNumThreads(1);
-      mModule = PyTorchAndroid.loadModuleFromAsset(getAssets(), BuildConfig.MODULE_ASSET_NAME);
       final long[] shape = BuildConfig.INPUT_TENSOR_SHAPE;
       long numElements = 1;
       for (int i = 0; i < shape.length; i++) {
@@ -93,11 +90,8 @@
       }
       mInputTensorBuffer = Tensor.allocateFloatBuffer((int) numElements);
       mInputTensor = Tensor.fromBlob(mInputTensorBuffer, BuildConfig.INPUT_TENSOR_SHAPE);
-=======
-      mInputTensorBuffer = Tensor.allocateFloatBuffer(3 * 224 * 224);
-      mInputTensor = Tensor.fromBlob(mInputTensorBuffer, new long[]{1, 3, 224, 224});
+      PyTorchAndroid.setNumThreads(1);
       mModule = PyTorchAndroid.loadModuleFromAsset(getAssets(), BuildConfig.MODULE_ASSET_NAME);
->>>>>>> 3a19980b
     }
 
     final long startTime = SystemClock.elapsedRealtime();
