#include <ATen/core/ivalue.h>
#include <ATen/core/jit_type.h>
#include <ATen/core/Formatting.h>
#include <c10/util/StringUtil.h>
#include <cmath>
#include <ATen/core/Dict.h>

namespace c10 {
namespace ivalue {

CAFFE2_API c10::intrusive_ptr<ConstantString> ConstantString::create(
    std::string str_) {
  return c10::make_intrusive<ConstantString>(std::move(str_));
}

TupleTypePtr Tuple::type() const {
  if (!type_) {
    type_ = TupleType::create(
        fmap(elements_, [&](const IValue& v) { return v.type(); }));
  }
  return type_;
}

} // namespace ivalue


TypePtr IValue::type() const {
  switch(tag) {
    case Tag::None:
      return NoneType::get();
    case Tag::Tensor:
      return TensorType::create(toTensor());
    case Tag::Double:
      return FloatType::get();
    case Tag::Int:
      return IntType::get();
    case Tag::Bool:
      return BoolType::get();
    case Tag::String:
      return StringType::get();
    case Tag::Blob:
      return AnyType::get();
    case Tag::GenericDict: {
      auto d = toGenericDict();
      return DictType::create(d.keyType(), d.valueType());
    }
    case Tag::GenericList:
      return ListType::create(toGenericList().elementType());
    case Tag::Future:
      return toFuture()->type();
    case Tag::Device:
      return DeviceObjType::get();
    case Tag::Object:
      return toObjectRef().type();
    case Tag::Uninitialized:
      return AnyType::get();
    case Tag::Capsule:
      return CapsuleType::get();
    case Tag::Tuple:
      return toTuple()->type();
  }
  // switch above is complete but this silences compiler warnings
  TORCH_INTERNAL_ASSERT(false, "unhandled case in IValue::type()");
}
namespace {

template<class T>
std::ostream& printList(std::ostream & out, const c10::List<T> &v,
  const std::string start, const std::string finish) {
  out << start;
  for(size_t i = 0; i < v.size(); ++i) {
    if(i > 0)
      out << ", ";
    // make sure we use ivalue printing, and not default printing for the element type
    out << IValue(v.get(i));
  }
  out << finish;
  return out;
}

template<class T>
std::ostream& printList(std::ostream & out, const std::vector<T> &v,
  const std::string start, const std::string finish) {
  out << start;
  for(size_t i = 0; i < v.size(); ++i) {
    if(i > 0)
      out << ", ";
    // make sure we use ivalue printing, and not default printing for the element type
    out << IValue(v[i]);
  }
  out << finish;
  return out;
}

template<typename Dict>
std::ostream& printDict(std::ostream& out, const Dict& v) {
  out << "{";

  bool first = true;
  for (const auto& pair : v) {
    if (!first) {
      out << ", ";
    }
    out << pair.key() << ": " << pair.value();
    first = false;
  }

  out << "}";
  return out;
}

} // anonymous namespace

std::ostream& operator<<(std::ostream & out, const IValue & v) {
  switch(v.tag) {
    case IValue::Tag::None:
      return out << v.toNone();
    case IValue::Tag::Tensor:
      return out << v.toTensor();
    case IValue::Tag::Double: {
      double d = v.toDouble();
      int c = std::fpclassify(d);
      if (c == FP_NORMAL || c == FP_ZERO) {
        int64_t i = int64_t(d);
        if (double(i) == d) {
          return out << i << ".";
        }
      }
      auto orig_prec = out.precision();
      return out
        << std::setprecision(std::numeric_limits<double>::max_digits10)
        << v.toDouble()
        << std::setprecision(orig_prec);
    } case IValue::Tag::Int:
      return out << v.toInt();
    case IValue::Tag::Bool:
      return out << (v.toBool() ? "True" : "False");
<<<<<<< HEAD
    case IValue::Tag::Tuple:
      return printList(out, v.toTuple()->elements(), "(", ")");
=======
    case IValue::Tag::Tuple: {
      const auto& elements = v.toTuple()->elements();
      const auto& finish = elements.size() == 1 ? ",)" : ")";
      return printList(out, elements, "(", finish);
    }
    case IValue::Tag::IntList:
      return printList(out, v.toIntList(), "[", "]");
    case IValue::Tag::DoubleList:
      return printList(out, v.toDoubleList(), "[", "]");
    case IValue::Tag::BoolList:
      return printList(out, v.toBoolList(), "[", "]");
>>>>>>> 4d22c3ba
    case IValue::Tag::String:
      return out << v.toStringRef();
    case IValue::Tag::Blob:
      return out << *v.toBlob();
    case IValue::Tag::Capsule:
      return out << "Capsule";
    case IValue::Tag::GenericList:
      return printList(out, v.toGenericList(), "[", "]");
    case IValue::Tag::Future:
      return out << "Future";
    case IValue::Tag::Uninitialized:
      return out << "Uninitialized";
    case IValue::Tag::Device:
      return out << v.toDevice();
    case IValue::Tag::GenericDict:
      return printDict(out, v.toGenericDict());
    case IValue::Tag::Object:
      // TODO we should attempt to call __str__ if the object defines it.
      auto obj = v.toObject();
      // print this out the way python would do it
      return out << "<" << obj->name() << " object at " << obj.get() << ">";
  }
  AT_ERROR("Tag not found: ", v.tagKind());
}

#undef TORCH_FORALL_TAGS

void IValue::dump() const {
  std::cout << *this << "\n";
}


std::string ivalue::Object::name() const {
  return this->type_.type_->name()->qualifiedName();
}

IValue ivalue::Object::getAttr(const std::string& name) const {
  const size_t slot = type_.type_->getAttributeSlot(name);
  return getSlot(slot);
}

void ivalue::Object::setAttr(const std::string& name, IValue v) {
  const size_t slot = type_.type_->getAttributeSlot(name);
  setSlot(slot, std::move(v));
}

void ivalue::Object::unsafeRemoveAttr(const std::string& name) {
  const size_t slot = type_.type_->getAttributeSlot(name);
  unsafeRemoveSlot(slot);
}

void ivalue::Object::resizeObject(size_t slot) {
  AT_ASSERT(slot < type()->numAttributes());
  slots_.resize(type()->numAttributes());
}


static bool CompareKeys(const std::pair<IValue, IValue>& aWrap,
                        const std::pair<IValue, IValue>& bWrap) {
  const auto a = aWrap.first;
  const auto b = bWrap.first;
  if (a.isString() && b.isString()) {
    return a.toStringRef().compare(b.toStringRef()) < 0;
  } else if (a.isInt() && b.isInt()) {
    return a.toInt() < b.toInt();
  } else if (a.isDouble() && b.isDouble()) {
    return a.toDouble() < b.toDouble();
  } else if (a.isTensor() && b.isTensor()) {
    return a.toTensor().unsafeGetTensorImpl() < b.toTensor().unsafeGetTensorImpl();
  }
  AT_ERROR("Illegal dict key");
}

std::vector<std::pair<IValue, IValue>> iterationOrder(const c10::Dict<IValue, IValue>& dict) {
  std::vector<std::pair<IValue, IValue>> ordered;
  for (auto& element : dict) {
    ordered.emplace_back(element.key(), element.value());
  }
  std::sort(ordered.begin(), ordered.end(), CompareKeys);
  return ordered;
}

std::unordered_map<std::string, c10::StrongTypePtr>& getCustomClassTypeMap() {
    static std::unordered_map<std::string, c10::StrongTypePtr> tmap;
    return tmap;
}

std::unordered_map<std::string, std::function<PyObject*(void*)>>&
getClassConverter() {
  static std::unordered_map<std::string, std::function<PyObject*(void*)>>
      classConverter;
  return classConverter;
}
} // namespace c10<|MERGE_RESOLUTION|>--- conflicted
+++ resolved
@@ -135,22 +135,11 @@
       return out << v.toInt();
     case IValue::Tag::Bool:
       return out << (v.toBool() ? "True" : "False");
-<<<<<<< HEAD
-    case IValue::Tag::Tuple:
-      return printList(out, v.toTuple()->elements(), "(", ")");
-=======
     case IValue::Tag::Tuple: {
       const auto& elements = v.toTuple()->elements();
       const auto& finish = elements.size() == 1 ? ",)" : ")";
       return printList(out, elements, "(", finish);
     }
-    case IValue::Tag::IntList:
-      return printList(out, v.toIntList(), "[", "]");
-    case IValue::Tag::DoubleList:
-      return printList(out, v.toDoubleList(), "[", "]");
-    case IValue::Tag::BoolList:
-      return printList(out, v.toBoolList(), "[", "]");
->>>>>>> 4d22c3ba
     case IValue::Tag::String:
       return out << v.toStringRef();
     case IValue::Tag::Blob:
