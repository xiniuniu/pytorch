--- conflicted
+++ resolved
@@ -463,13 +463,8 @@
 
         add_sub = op_name == 'add' or op_name == 'sub'
 
-<<<<<<< HEAD
-        (dense1, sparse1) = self.get_sparse_tensors(device, dtype1, coalesced)
-        (dense2, sparse2) = self.get_sparse_tensors(device, dtype2, coalesced, op_name != 'div')
-=======
-        (dense1, sparse1) = self._test_sparse_op_input_tensors(device, dtype, coalesced)
-        (dense2, sparse2) = self._test_sparse_op_input_tensors(device, dtype, coalesced, op_name != 'div')
->>>>>>> 41292a56
+        (dense1, sparse1) = self._test_sparse_op_input_tensors(device, dtype1, coalesced)
+        (dense2, sparse2) = self._test_sparse_op_input_tensors(device, dtype2, coalesced, op_name != 'div')
         common_dtype = torch.result_type(dense1, dense2)
         if self.device_type == 'cpu' and common_dtype == torch.half:
             self.assertRaises(RuntimeError, lambda: op(s1, d2))
