
#pragma once

#include <ATen/core/function_schema.h>
#include <ATen/core/ivalue.h>
#include <ATen/core/jit_type.h>
#include <ATen/core/op_registration/op_registration.h>
#include <ATen/core/stack.h>
#include <c10/util/C++17.h>
#include <c10/util/Metaprogramming.h>
#include <c10/util/TypeList.h>
#include <torch/csrc/jit/custom_class.h>
#include <torch/csrc/jit/operator.h>
#include <torch/csrc/jit/script/compilation_unit.h>
#include <torch/csrc/jit/tracer.h>
#include <torch/csrc/utils/variadic.h>
#include <iostream>
#include <sstream>


namespace torch {
namespace jit {

TORCH_API std::vector<c10::RegisterOperators>& registeredOps();
TORCH_API std::shared_ptr<script::CompilationUnit>& classCU();

namespace detail {
template <class R, class...>
struct types {
  using type = types;
};
template <class Sig>
struct args;
template <class R, class CurClass, class... Args>
struct args<R (CurClass::*)(Args...)> : types<R, Args...> {};
template <class Sig>
using args_t = typename args<Sig>::type;
} // namespace detail
template <class... Types>
detail::types<void, Types...> init() { return detail::types<void, Types...>{}; }

// To bind custom classes into Torchscript, use an API very similar to Pybind's.
// Currently exposes one class `torch::jit::class_<T>` and 2 methods.
// - Constructing `torch::jit::class_<Foo>` registers `Foo` in Python and
// Torchscript, and puts it under `torch.classes.Foo` in Python.
// - torch::jit::class_<Foo>.def("method1", &Foo::method1) does some template
// metaprogramming to introspect the function types and register the operator
// for use in Torchscript.
// - torch::jit::class_<Foo>.def(torch::jit::init<int64_t, int64_t>()) registers
// the Foo(int, int) constructor.
// see test/custom_operator/classes.cpp and
// test/custom_operator/test_custom_classes.py for example usages

template <class CurClass>
class class_ {
  static_assert(std::is_base_of<CustomClassHolder, CurClass>::value,
    "torch::jit::class_<T> requires T to inherit from CustomClassHolder");

  std::string className;
  std::string qualClassName;
  ClassTypePtr classTypePtr;

  const std::string parentModule = "classes";
  const std::string topModule = "__torch__.torch";

 public:
  class_(std::string className_) : className(std::move(className_)) {
    // Currently we register everything as a python class just for convenience.
    // We'll want to remove this at some point to get rid of the python
    // dependency. It would require significant changes to class registration,
    // (I think)?
    qualClassName = topModule + "." + parentModule + "." + className;

    // We currently represent custom classes as torchscript classes with a
    // capsule attribute
    classTypePtr =
        ClassType::create(c10::QualifiedName(qualClassName), classCU());
    classTypePtr->addAttribute("capsule", CapsuleType::get());

    c10::getCustomClassTypeMap().insert({typeid(c10::intrusive_ptr<CurClass>).name(),
                              c10::StrongTypePtr(classCU(), classTypePtr)});
    c10::getCustomClassTypeMap().insert({typeid(c10::tagged_capsule<CurClass>).name(),
                              c10::StrongTypePtr(classCU(), classTypePtr)});

    classCU()->register_type(classTypePtr);
  }

  template <typename... Types>
  class_& def(detail::types<void, Types...>) { // Used in combination with
                                               // torch::jit::init<...>()
    auto func = [](c10::tagged_capsule<CurClass> self, Types... args) {
      auto classObj = c10::make_intrusive<CurClass>(args...);
      auto genericPtr = c10::static_intrusive_pointer_cast<torch::jit::CustomClassHolder>(classObj);
      auto capsule = IValue(genericPtr);
      auto object = self.ivalue.toObject();
      object->setSlot(0, capsule);
    };

    defineMethod<void>("__init__", std::move(func));
    return *this;
  }
  template <typename Func>
  class_& def(std::string name, Func f) {
    auto res = def_(name, f, detail::args_t<decltype(f)>{});
    return *this;
  }

 private:
<<<<<<< HEAD
=======
  template <class T>
  struct addInput {
    static Value* call(std::shared_ptr<Graph> graph) {
      return graph->addInput()->setType(getTypePtr<T>());
    }
  };
  template <class Func, size_t... arg_indices>
  std::vector<Value*> addInputs_(
      Func f,
      std::shared_ptr<Graph> graph,
      std::index_sequence<arg_indices...>) {
    using argTypes =
        typename at::guts::infer_function_traits_t<Func>::parameter_types;
    std::vector<Value*> res = {
        addInput<at::guts::typelist::element_t<arg_indices, argTypes>>::call(
            graph)...};
    return res;
  }
  template <class Func>
  std::vector<Value*> addInputs(Func f, std::shared_ptr<Graph> graph) {
    constexpr auto numArgs =
        at::guts::infer_function_traits_t<Func>::number_of_parameters;
    return addInputs_(f, graph, std::make_index_sequence<numArgs>());
  }

  template <typename Last>
  std::string type_name() {
    return std::string(typeid(Last).name());
  }
  template <typename First, typename Second, typename... Rest>
  std::string type_name() {
    return type_name<First>() + "_" + type_name<Second, Rest...>();
  }
>>>>>>> e00e6169

  template<typename R, typename Func>
  void defineMethod(std::string name, Func func) {
    auto graph = std::make_shared<Graph>();
    auto qualFuncName = className + "::" + name;
    registeredOps().push_back(
        torch::RegisterOperators().op(qualFuncName, std::move(func)));
    auto func_symbol = c10::Symbol::fromQualString(qualFuncName);
    auto ops = torch::jit::getAllOperatorsFor(func_symbol);
    TORCH_CHECK(ops.size() == 1);
    auto &schema = ops[0]->schema();

    for (const auto& arg : schema.arguments()) {
      graph->addInput()->setType(arg.type());
    }

    bool hasRet = schema.returns().size();
    auto methodCall = graph->insertNode(graph->create(
        func_symbol, graph->inputs(), hasRet));
    Value* res;
    if (hasRet) {
      const auto& returns = schema.returns();
      TORCH_CHECK(returns.size() == 1);
      res = methodCall->output()->setType(returns[0].type());
    } else {
      res = graph->insertConstant(IValue())->setType(NoneType::get());
    }
    graph->registerOutput(res);

    auto method = classCU()->create_function(qualClassName + "." + name, graph);
    classTypePtr->addMethod(method);
  }
  template <typename Func, typename R, typename... Types>
  class_& def_(std::string name, Func f, detail::types<R, Types...> funcInfo) {
    auto func = [f](c10::intrusive_ptr<CurClass> cur, Types... args) {
      return at::guts::invoke(f, *cur, args...);
    };
    defineMethod<R>(name, std::move(func));
    return *this;
  }
};

} // namespace jit

} // namespace torch<|MERGE_RESOLUTION|>--- conflicted
+++ resolved
@@ -106,43 +106,6 @@
   }
 
  private:
-<<<<<<< HEAD
-=======
-  template <class T>
-  struct addInput {
-    static Value* call(std::shared_ptr<Graph> graph) {
-      return graph->addInput()->setType(getTypePtr<T>());
-    }
-  };
-  template <class Func, size_t... arg_indices>
-  std::vector<Value*> addInputs_(
-      Func f,
-      std::shared_ptr<Graph> graph,
-      std::index_sequence<arg_indices...>) {
-    using argTypes =
-        typename at::guts::infer_function_traits_t<Func>::parameter_types;
-    std::vector<Value*> res = {
-        addInput<at::guts::typelist::element_t<arg_indices, argTypes>>::call(
-            graph)...};
-    return res;
-  }
-  template <class Func>
-  std::vector<Value*> addInputs(Func f, std::shared_ptr<Graph> graph) {
-    constexpr auto numArgs =
-        at::guts::infer_function_traits_t<Func>::number_of_parameters;
-    return addInputs_(f, graph, std::make_index_sequence<numArgs>());
-  }
-
-  template <typename Last>
-  std::string type_name() {
-    return std::string(typeid(Last).name());
-  }
-  template <typename First, typename Second, typename... Rest>
-  std::string type_name() {
-    return type_name<First>() + "_" + type_name<Second, Rest...>();
-  }
->>>>>>> e00e6169
-
   template<typename R, typename Func>
   void defineMethod(std::string name, Func func) {
     auto graph = std::make_shared<Graph>();
