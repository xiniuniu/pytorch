from . import (
    RpcBackendOptions,
    WorkerInfo,
    _cleanup_python_rpc_handler,
    _destroy_rref_context,
    _invoke_remote_builtin,
    _invoke_remote_python_udf,
    _invoke_rpc_builtin,
    _invoke_rpc_python_udf,
    _start_rpc_agent,
    backend_registry,
)
from .internal import _internal_rpc_pickler, PythonUDF

import contextlib
import functools
import numbers
import sys
import torch
import torch.distributed as dist


_agent = None
# NB: Ignoring RRef leaks during shutdown. Without this, applications have to
# make sure there is no references to any RRef in the application code and
# Python GC has done its job to delete those RRefs. This is could result in bad
# debugging experiences especially when for large applications. Therefore, by
# default, we are going to ignore RRef leaks during shutdown. This is usually
# fine as shutdown means applications have done training and no longer care
# about states.
#
# To enable RRef leak checking, set this _ignore_rref_leak to False
_ignore_rref_leak = True
_default_pickler = _internal_rpc_pickler

@contextlib.contextmanager
def _use_rpc_pickler(rpc_pickler):
    r"""
    rpc_pickler: (.internal._InternalRPCPickler) Overrides the default RPC pickler
    """
    global _default_pickler
    _default_pickler = rpc_pickler
    try:
        yield
    finally:
        _default_pickler = _internal_rpc_pickler


def _require_initialized(func):
    @functools.wraps(func)
    def wrapper(*args, **kwargs):
        if _agent is None:
            raise RuntimeError(
                "RPC has not been initialized. Call "
                "torch.distributed.rpc.init_rpc first."
            )
        return func(*args, **kwargs)
    return wrapper


def _wait_all_workers():
    r"""
    Block until all local and remote RPC processes reach this method and wait
    for all outstanding work to complete. Every RPC process must call this
    method before exit to perform a graceful shutdown. This should be used to
    terminate the RPC framework, and there is no guarantee that the RPC
    framework will work after this method returns.
    """
    global _agent

    if _agent:
        _agent.join()

def shutdown(graceful=True):
    r"""
    Perform a shutdown of the RPC agent, and then destroy the RPC agent. This
    stops the local agent from  accepting outstanding requests, and shuts
    down the RPC framework by terminating all RPC threads. If graceful=True,
    then this will block until all local and remote RPC processes reach this
    method and wait for all outstanding work to complete. Otherwise, if
    graceful=False, then this is a local shutdown, and it does not wait for
    other RPC processes to reach this method.

    Arguments:
        graceful (bool): Whether to do a graceful shutdown or not. If True,
                         this will block until all local and remote RPC
                         processes have reached this method and wait for all
                         outstanding work to complete.

    Example::
        Make sure that ``MASTER_ADDRESS`` and ``MASTER_PORT`` are set properly
        on both workers. Refer to :meth:`~torch.distributed.init_process_group`
        API for more details. For example,

        >>> export MASTER_ADDRESS=localhost
        >>> export MASTER_port=5678

        Then run the following code in two different processes:

        >>> # On worker 0:
        >>> import torch
        >>> import torch.distributed.rpc as rpc
        >>> rpc.init_rpc("worker0", rank=0, world_size=2)
        >>> # do some work
        >>> result = rpc.rpc_sync("worker1", torch.add, args=(torch.ones(1), 1))
        >>> # ready to shutdown
        >>> rpc.shutdown()

        >>> # On worker 1:
        >>> import torch.distributed.rpc as rpc
        >>> rpc.init_rpc("worker1", rank=1, world_size=2)
        >>> # wait for worker 0 to finish work, and then shutdown.
        >>> rpc.shutdown()
    """
    global _agent
    if _agent:
        if graceful:
            _wait_all_workers()
        _destroy_rref_context(_ignore_rref_leak)
        _agent.shutdown()
        # clean up python rpc handler in shutdown(), see comments in
        # PythonRpcHandler::cleanup(), call it in python API because the
        # cleanup() function has python dependency, it assumes python
        # interpreter exists
        _cleanup_python_rpc_handler()
        _agent = None

# TODO: add a context manager to wrap _init_rpc_backend and shutdown
def _init_rpc_backend(
    backend=backend_registry.BackendType.PROCESS_GROUP,
    store=None,
    name=None,
    rank=-1,
    world_size=-1,
    rpc_backend_options=None,
):

    if sys.version_info < (3, 0):
        raise RuntimeError("RPC package does not support Python2.")

    _validate_rpc_args(backend, store, name, rank, world_size, rpc_backend_options)

    global _agent

    if _agent:
        raise RuntimeError("RPC is already initialized")

    # Initialize RPC.
    _agent = backend_registry.init_backend(
        backend,
        store=store,
        name=name,
        rank=rank,
        world_size=world_size,
        rpc_backend_options=rpc_backend_options,
    )
    _start_rpc_agent(_agent)


@_require_initialized
def get_worker_info(worker_name=None):
    r"""
    Get :class:`~torch.distributed.rpc.WorkerInfo` of a given worker name.
    Use this :class:`~torch.distributed.rpc.WorkerInfo` to avoid passing an
    expensive string on every invocation.

    Arguments:
        worker_name (str): the string name of a worker. If ``None``, return the
                           the id of the current worker. (default ``None``)

    Returns:
        :class:`~torch.distributed.rpc.WorkerInfo` instance for the given
        ``worker_name`` or :class:`~torch.distributed.rpc.WorkerInfo` of the
        current worker if ``worker_name`` is ``None``.
    """
    if worker_name:
        return _agent.get_worker_info(worker_name)
    else:
        return _agent.get_worker_info()


def _to_worker_info(name_or_info):
    if isinstance(name_or_info, WorkerInfo):
        return name_or_info
    elif isinstance(name_or_info, str):
        return get_worker_info(name_or_info)
    else:
        raise ValueError("Cannot get WorkerInfo from name".format(name_or_info))

def _validate_rpc_args(backend, store, name, rank, world_size, rpc_backend_options):
    type_mapping = {
        backend: backend_registry.BackendType,
        store: dist.Store,
        name: str,
        rank: numbers.Integral,
        world_size: numbers.Integral,
        rpc_backend_options: RpcBackendOptions,
    }
    for arg, arg_type in type_mapping.items():
        if not isinstance(arg, arg_type):
            raise RuntimeError(
                "Argument {} must be of type {} but got type {}".format(
                    arg, arg_type, type(arg)
                )
            )


@_require_initialized
def remote(to, func, args=None, kwargs=None):
    r"""
    Make a remote call to run ``func`` on worker ``to`` and return an
    :class:`~torch.distributed.rpc.RRef` to the result value immediately.
    Worker ``to`` will be the owner of the returned
    :class:`~torch.distributed.rpc.RRef`, and the worker calling ``remote`` is
    a user. The owner manages the global reference count of its
    :class:`~torch.distributed.rpc.RRef`, and the owner
    :class:`~torch.distributed.rpc.RRef` is only destructed when globally there
    are no living references to it.

    Arguments:
        to (str or WorkerInfo): id or name of the destination worker.
        func (callable): builtin functions (like :meth:`torch.add`).
        args (tuple): the argument tuple for the ``func`` invocation.
        kwargs (dict): is a dictionary of keyword arguments for the ``func``
                       invocation.

    Returns:
        A user :class:`~torch.distributed.rpc.RRef` instance to the result
        value. Use the blocking API :meth:`torch.distributed.rpc.RRef.to_here`
        to retrieve the result value locally.

    Example::
        Make sure that ``MASTER_ADDRESS`` and ``MASTER_PORT`` are set properly
        on both workers. Refer to :meth:`~torch.distributed.init_process_group`
        API for more details. For example,

        >>> export MASTER_ADDRESS=localhost
        >>> export MASTER_port=5678

        Then run the following code in two different processes:

        >>> # On worker 0:
        >>> import torch
        >>> import torch.distributed.rpc as rpc
        >>> rpc.init_rpc("worker0", rank=0, world_size=2)
        >>> rref1 = rpc.remote("worker1", torch.add, args=(torch.ones(2), 3))
        >>> rref2 = rpc.remote("worker1", torch.add, args=(torch.ones(2), 1))
        >>> x = rref1.to_here() + rref2.to_here()
        >>> rpc.shutdown()

        >>> # On worker 1:
        >>> import torch.distributed.rpc as rpc
        >>> rpc.init_rpc("worker1", rank=1, world_size=2)
        >>> rpc.shutdown()
    """
    qualified_name = torch.jit._find_builtin(func)

    args = args if args else ()
    kwargs = kwargs if kwargs else {}

    info = _to_worker_info(to)
    if qualified_name is not None:
        return _invoke_remote_builtin(
            _agent, info, qualified_name, *args, **kwargs)
    else:
        (pickled_python_udf, tensors) = _default_pickler.serialize(
            PythonUDF(func, args, kwargs))
        return _invoke_remote_python_udf(
            _agent, info, pickled_python_udf, tensors)


def _invoke_rpc(to, func, args=None, kwargs=None):
    if not callable(func):
        raise TypeError("function should be callable.")

    qualified_name = torch.jit._find_builtin(func)

    args = args if args else ()
    kwargs = kwargs if kwargs else {}

    info = _to_worker_info(to)
    if qualified_name is not None:
        fut = _invoke_rpc_builtin(
            _agent, info, qualified_name, *args, **kwargs
        )
    else:
        (pickled_python_udf, tensors) = _default_pickler.serialize(
            PythonUDF(func, args, kwargs))
        fut = _invoke_rpc_python_udf(
            _agent, info, pickled_python_udf, tensors)
    return fut


@_require_initialized
def rpc_sync(to, func, args=None, kwargs=None):
    r"""
    Make a blocking RPC call to run function ``func`` on worker ``to``. RPC
    messages are sent and received in parallel to execution of Python code. This
    method is thread-safe.

    Arguments:
        to (str or WorkerInfo): id or name of the destination worker.
        func (callable): any callable function. builtin functions (like
                         :meth:`torch.add`) can be sent over RPC more efficiently.
        args (tuple): the argument tuple for the ``func`` invocation.
        kwargs (dict): is a dictionary of keyword arguments for the ``func``
                       invocation.

    Returns:
        Returns the result of running ``func`` on ``args`` and ``kwargs``.

    Example::
        Make sure that ``MASTER_ADDRESS`` and ``MASTER_PORT`` are set properly
        on both workers. Refer to :meth:`~torch.distributed.init_process_group`
        API for more details. For example,

        >>> export MASTER_ADDRESS=localhost
        >>> export MASTER_port=5678

        Then run the following code in two different processes:

        >>> # On worker 0:
        >>> import torch
        >>> import torch.distributed.rpc as rpc
        >>> rpc.init_rpc("worker0", rank=0, world_size=2)
        >>> ret = rpc.rpc_sync("worker1", torch.add, args=(torch.ones(2), 3))
        >>> rpc.shutdown()

        >>> # On worker 1:
        >>> import torch.distributed.rpc as rpc
        >>> rpc.init_rpc("worker1", rank=1, world_size=2)
        >>> rpc.shutdown()
    """
    fut = _invoke_rpc(to, func, args, kwargs)
    return fut.wait()


@_require_initialized
def rpc_async(to, func, args=None, kwargs=None):
    r"""
    Make a non-blocking RPC call to run function ``func`` on worker ``to``. RPC
    messages are sent and received in parallel to execution of Python code. This
    method is thread-safe. This method will immediately return a
    Future that can be awaited on.

    Arguments:
        to (str or WorkerInfo): id or name of the destination worker.
        func (callable): any callable function. builtin functions (like
                         :meth:`torch.add`) can be sent over RPC more efficiently.
        args (tuple): the argument tuple for the ``func`` invocation.
        kwargs (dict): is a dictionary of keyword arguments for the ``func``
                       invocation.

    Returns:
<<<<<<< HEAD
        Returns a Future<Message> object that can be waited
        on. When completed, the return value of ``func`` on ``args`` and
        ``kwargs`` can be retrieved from the Future<Message> object.
=======
        Returns a Future object that can be waited
        on. When completed, the return value of ``func`` on ``args`` and
        ``kwargs`` can be retrieved from the Future object.
>>>>>>> 409151e1

    Example::
        Make sure that ``MASTER_ADDRESS`` and ``MASTER_PORT`` are set properly
        on both workers. Refer to :meth:`~torch.distributed.init_process_group`
        API for more details. For example,

        >>> export MASTER_ADDRESS=localhost
        >>> export MASTER_port=5678

        Then run the following code in two different processes:

        >>> # On worker 0:
        >>> import torch
        >>> import torch.distributed.rpc as rpc
        >>> rpc.init_rpc("worker0", rank=0, world_size=2)
        >>> fut1 = rpc.rpc_async("worker1", torch.add, args=(torch.ones(2), 3))
        >>> fut2 = rpc.rpc_async("worker1", min, args=(1, 2))
        >>> result = fut1.wait() + fut2.wait()
        >>> rpc.shutdown()

        >>> # On worker 1:
        >>> import torch.distributed.rpc as rpc
        >>> rpc.init_rpc("worker1", rank=1, world_size=2)
        >>> rpc.shutdown()
    """
    fut = _invoke_rpc(to, func, args, kwargs)
    return fut<|MERGE_RESOLUTION|>--- conflicted
+++ resolved
@@ -352,15 +352,9 @@
                        invocation.
 
     Returns:
-<<<<<<< HEAD
-        Returns a Future<Message> object that can be waited
-        on. When completed, the return value of ``func`` on ``args`` and
-        ``kwargs`` can be retrieved from the Future<Message> object.
-=======
         Returns a Future object that can be waited
         on. When completed, the return value of ``func`` on ``args`` and
         ``kwargs`` can be retrieved from the Future object.
->>>>>>> 409151e1
 
     Example::
         Make sure that ``MASTER_ADDRESS`` and ``MASTER_PORT`` are set properly
