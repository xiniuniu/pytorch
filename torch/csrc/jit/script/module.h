#pragma once
#include <c10/util/Exception.h>
#include <torch/csrc/autograd/variable.h>
#include <torch/csrc/jit/argument_spec.h>
#include <torch/csrc/jit/graph_executor.h>
#include <torch/csrc/jit/ir.h>
#include <torch/csrc/jit/named_value.h>
#include <torch/csrc/jit/passes/shape_analysis.h>
#include <torch/csrc/jit/source_range.h>

#include <torch/csrc/WindowsTorchApiMacro.h>
#include <torch/csrc/api/include/torch/ordered_dict.h>
#include <torch/csrc/jit/script/compilation_unit.h>
#include <torch/csrc/utils/memory.h>

#include <ATen/core/function_schema.h>
#include <ATen/core/qualified_name.h>
#include <c10/util/ArrayRef.h>
#include <c10/util/Optional.h>

#include <functional>
#include <memory>
#include <mutex>
#include <ostream>
#include <string>
#include <unordered_map>
#include <vector>

// This file contains classes which assist in desugaring Python style
// modules and their methods into flattened graphs which don't have any
// function calls.

namespace torch {
namespace jit {
namespace script {

using ::c10::Argument;
using ::c10::FunctionSchema;
using ::c10::QualifiedName;
// Map which stores filename to content.
using ExtraFilesMap = std::unordered_map<std::string, std::string>;

using ObjectPtr = c10::intrusive_ptr<c10::ivalue::Object>;
using ModulePtr = c10::intrusive_ptr<c10::ivalue::Object>;

struct Module;

template <typename T>
struct slot_list_impl;

template <typename T>
struct Named {
  std::string name;
  T value;
};

using NameModule = Named<Module>;
using NameValue = Named<IValue>;
using NameTensor = Named<at::Tensor>;

namespace detail {
struct TORCH_API ModulePolicy;
struct TORCH_API ParameterPolicy;
struct TORCH_API AttributePolicy;
struct TORCH_API BufferPolicy;
template <typename P>
struct NamedPolicy;
} // namespace detail

using module_list = slot_list_impl<detail::ModulePolicy>;
using named_module_list =
    slot_list_impl<detail::NamedPolicy<detail::ModulePolicy>>;

using parameter_list = slot_list_impl<detail::ParameterPolicy>;
using named_parameter_list =
    slot_list_impl<detail::NamedPolicy<detail::ParameterPolicy>>;

using attribute_list = slot_list_impl<detail::AttributePolicy>;
using named_attribute_list =
    slot_list_impl<detail::NamedPolicy<detail::AttributePolicy>>;

using buffer_list = slot_list_impl<detail::BufferPolicy>;
using named_buffer_list =
    slot_list_impl<detail::NamedPolicy<detail::BufferPolicy>>;

using ModuleLookup = std::function<Module(const std::vector<std::string>&)>;

// A method in a module, e.g. f in:
//
// class M(ScriptModule):
//   @script_method
//   def f(self, x):
//     ...
// Note: because Method/Module are exposed to python these
// classes use python method naming conventions
struct TORCH_API Method {
  Method(ObjectPtr owner, Function* function);

  // the module that contains this method.
  Module owner() const;
  void run(Stack& stack);
  void run(Stack&& stack) {
    run(stack);
  }

  IValue operator()(std::vector<IValue> stack, const Kwargs& kwargs = Kwargs());

  std::shared_ptr<Graph> graph() const {
    return function_->graph();
  }

  const std::string& name() const {
    return function_->name();
  }

  size_t num_inputs() const {
    return function_->num_inputs();
  }

  GraphExecutor& get_executor() {
    return function_->get_executor();
  }

  Function& function() const {
    return *function_;
  }

 private:
  // Methods are uniqued onwed by a single object. This raw pointer allows
  // looking up the object.
  ObjectPtr owner_;

  // Underlying unbound function
  // This is the _lowered_ function and is different than the
  // first-class function in class_compilation_unit()
  Function* function_;
};

struct TORCH_API Object {
  Object() {}
  Object(ObjectPtr object_value) : object_value_(std::move(object_value)) {}

  const c10::QualifiedName& name() const {
    return *object_value()->type()->name();
  }

  void setattr(const std::string& name, IValue v) {
    size_t slot = object_value()->type()->getAttributeSlot(name);
    const TypePtr& expected = object_value()->type()->getAttribute(slot);
    TORCH_CHECK(
        v.type()->isSubtypeOf(expected),
        "Expected a value of type '",
        expected->python_str(),
        "' for field '",
        name,
        "', but found '",
        v.type()->python_str(),
        "'");
    object_value()->setSlot(slot, std::move(v));
  }

  ObjectPtr object_value() const;

  IValue attr(const std::string& name) const {
    return object_value()->getAttr(name);
  }

  IValue attr(const std::string& name, IValue or_else) const {
    if (auto r = object_value()->type()->findAttributeSlot(name)) {
      return object_value()->getSlot(*r);
    }
    return or_else;
  }

  bool hasattr(const std::string& name) const {
    return object_value()->type()->findAttributeSlot(name).has_value();
  }

  // each module owns its method. The reference returned here
  // is guarenteed to stay valid until this module has been destroyed
  Method get_method(const std::string& name) const {
    if (auto method = find_method(name)) {
      return *method;
    }
    AT_ERROR("Method '", name, "' is not defined.");
  }

  c10::optional<Method> find_method(const std::string& basename) const;

  const std::vector<Method> get_methods() const {
    return fmap(type()->methods(), [&](Function* func) {
      return Method(object_value(), func);
    });
  }

  /// Run a method from this module.
  ///
  /// For example:
  /// @code
  ///   IValue output = module->run("relu_script", a, b);
  /// @endcode
  ///
  /// To get a compile a module from a source string, see torch::jit::compile
  ///
  /// @param method_name The name of the method to run
  /// @param args Arguments to be passed to the method
  /// @return An IValue containing the return value (or values if it is a tuple)
  /// from the method
  template <typename... Types>
  IValue run_method(const std::string& method_name, Types&&... args) {
    return get_method(method_name)({IValue(std::forward<Types>(args))...});
  }

  ClassTypePtr type() const {
    return object_value()->type();
  }
  std::shared_ptr<CompilationUnit> class_compilation_unit() const {
    return object_value()->compilation_unit();
  }

  // so that C++ users can easily add methods
  void define(const std::string& src, const ResolverPtr& resolver = nullptr);

  template <typename... Types>
  IValue create_class(const c10::QualifiedName& name, Types&&... args) const {
    return create_class(name, {IValue(std::forward<Types>(args))...});
  }

  IValue create_class(const c10::QualifiedName& name, Stack stack) const;

  size_t num_slots() const {
    return object_value()->slots().size();
  }

 private:
  mutable ObjectPtr object_value_;
};

struct TORCH_API Module : public Object {
  explicit Module(c10::QualifiedName class_name);
  Module(std::shared_ptr<CompilationUnit> cu, const c10::ClassTypePtr& type);
  Module(
      c10::QualifiedName,
      std::shared_ptr<CompilationUnit> cu,
      bool shouldMangle = false);
  // module_value_ null and will be lazily initialized if is needed
  Module() {}
  Module(ObjectPtr module_value) : Object(std::move(module_value)) {}
  ~Module() {}

  void set_optimized(bool o) {
    AT_WARN(
        "Module::set_optimized() is deprecated and has no effect. "
        "Please use setGraphExecutorOptimize()");
  }

  bool is_optimized() const {
    AT_WARN(
        "Module::is_optimized() is deprecated and always returns true. "
        "Please use getGraphExecutorOptimize()");
    return true;
  }

  IValue forward(std::vector<IValue> inputs) {
    return get_method("forward")(std::move(inputs));
  }

  // In script modules, buffers are Tensors attribute that are _not_ registered
  // as parameters. This is different than in nn.Module where there is a special
  // register_buffer method. With this simplification, we only need to track
  // whether a slot is a parameter to be able to classify it.
  void register_buffer(const std::string& name, at::Tensor v) {
    type()->addOrCheckAttribute(name, TensorType::get());
    object_value()->setAttr(name, std::move(v));
  }
  void register_parameter(
      const std::string& name,
      at::Tensor v,
      bool is_buffer) {
    type()->addOrCheckAttribute(name, TensorType::get(), !is_buffer);
    object_value()->setAttr(name, std::move(v));
  }
  void register_attribute(
      const std::string& name,
      const TypePtr t,
      IValue v,
      bool is_param = false) {
    type()->addOrCheckAttribute(name, t, is_param);
    object_value()->setAttr(name, std::move(v));
  }
  void register_module(const std::string& name, const Module& module) {
    type()->addOrCheckAttribute(name, module.type());
<<<<<<< HEAD
    object_value()->setAttr(name, module.object_value());
=======
    module_object()->setAttr(name, module.module_object());
  }

  void setattr(const std::string& name, IValue v) {
    size_t slot = module_object()->type()->getAttributeSlot(name);
    const TypePtr& expected = module_object()->type()->getAttribute(slot);
    TORCH_CHECK(expected, "Module has no attribute '", name, "'");
    TORCH_CHECK(
        v.type()->isSubtypeOf(expected),
        "Expected a value of type '",
        expected->python_str(),
        "' for field '",
        name,
        "', but found '",
        v.type()->python_str(),
        "'");
    module_object()->setSlot(slot, std::move(v));
  }

  IValue attr(const std::string& name) const {
    return module_object()->getAttr(name);
  }

  IValue attr(const std::string& name, IValue or_else) const {
    if (auto r = module_object()->type()->findAttributeSlot(name)) {
      return module_object()->getSlot(*r);
    }
    return or_else;
  }

  bool hasattr(const std::string& name) const {
    return module_object()->type()->findAttributeSlot(name).has_value();
  }

  // each module owns its method. The reference returned here
  // is guarenteed to stay valid until this module has been destroyed
  Method get_method(const std::string& name) const {
    if (auto method = find_method(name)) {
      return *method;
    }
    AT_ERROR("Method '", name, "' is not defined.");
>>>>>>> 3b43cfde
  }

  // TODO
  void apply(const std::function<void(Module&)>& fn);

  buffer_list buffers(bool recurse = true) const;
  named_buffer_list named_buffers(bool recurse = true) const;

  module_list children() const; // direct modules
  named_module_list named_children() const;
  module_list modules() const; // all modules, including this one, recursively
  named_module_list named_modules() const;

  // all tensors involved in gradient optimization
  parameter_list parameters(bool recurse = true) const;
  named_parameter_list named_parameters(bool recurse = true) const;

  // all members of the object, similar to iterating over dir(obj) in python
  attribute_list attributes(bool recurse = true) const;
  named_attribute_list named_attributes(bool recurse = true) const;

  void dump(
      bool print_method_bodies,
      bool print_attr_values,
      bool print_param_values) const;

  std::string dump_to_str(
      bool print_method_bodies,
      bool print_attr_values,
      bool print_param_values,
      int level) const;

  /// Enables "training" mode.
  void train(bool on = true);
  /// Calls train(false) to enable "eval" mode.
  /// Do not override this method, override `train()` instead.
  void eval() {
    train(/*on=*/false);
  }
  /// True if the module is in training mode.
  bool is_training() {
    return attr("training", true).toBool();
  }

  void save(
      std::ostream& out,
      const ExtraFilesMap& extra_files = ExtraFilesMap()) const;

  void save(
      const std::string& filename,
      const ExtraFilesMap& extra_files = ExtraFilesMap()) const;

  void _save_for_mobile(
      std::ostream& out,
      const ExtraFilesMap& extra_files = ExtraFilesMap()) const;

  void _save_for_mobile(
      const std::string& filename,
      const ExtraFilesMap& extra_files = ExtraFilesMap()) const;

  /// Recursively casts all parameters to the given `dtype` and `device`.
  ///
  /// If `non_blocking` is true and the source is in pinned memory and
  /// destination is on the GPU or vice versa, the copy is performed
  /// asynchronously with respect to the host. Otherwise, the argument has no
  /// effect.
  void to(at::Device device, at::ScalarType dtype, bool non_blocking = false);

  /// Recursively casts all parameters to the given dtype.
  ///
  /// If `non_blocking` is true and the source is in pinned memory and
  /// destination is on the GPU or vice versa, the copy is performed
  /// asynchronously with respect to the host. Otherwise, the argument has no
  /// effect.
  void to(at::ScalarType dtype, bool non_blocking = false);

  /// Recursively moves all parameters to the given device.
  ///
  /// If `non_blocking` is true and the source is in pinned memory and
  /// destination is on the GPU or vice versa, the copy is performed
  /// asynchronously with respect to the host. Otherwise, the argument has no
  /// effect.
  void to(at::Device device, bool non_blocking = false);

  void clone_method(const Module& orig, const std::string& name);

  // Create a deep copy of this module.
  Module clone() const;

 private:
  void to_impl(
      const c10::optional<at::Device>& device,
      const c10::optional<at::ScalarType>& dtype,
      bool non_blocking);

  c10::QualifiedName getNameForMethod(std::string basename) const {
    return QualifiedName(name(), basename);
  }

  void clone_method(
      const Module& orig,
      const Function& method,
      const std::unordered_map<TypePtr, TypePtr>& type_remap);

  Module clone_impl(std::unordered_map<TypePtr, TypePtr>& type_remap) const;
};

namespace detail {

struct TORCH_API SlotCursor {
  Module module_;
  int64_t i_; // slot offset, -1 indicates the module itself
};

} // namespace detail

// This iterator allows the (optionally recursive) enumeration of
// the  members of a Module. It performs a depth-first pre-order
// traversal of the module. The Policy template parameter determines
// which slots of the object should be included. For instance,
// when iterating parameters, we return the parameter tensors,
// but skip modules, buffers, and other attributes.
// See ModulePolicy for comments about Policy object's API.
template <typename Policy>
struct slot_iterator_impl {
  using SlotCursor = detail::SlotCursor;
  using value_type = typename Policy::value_type;
  slot_iterator_impl(
      Module root,
      bool recurse, // if true, do a depth-first search, otherwise, just look at
                    // slots of root
      bool return_module) // if true include root itself as the first thing
                          // visited (used in modules())
      : cursors_({SlotCursor{root, return_module ? -1 : 0}}),
        recurse_(recurse) {
    // advance iterator to first valid element (or the end, if empty)
    while_not_valid_next();
  }
  // empty cursors_, represents end of iteration
  slot_iterator_impl() : recurse_(false) {}
  value_type operator*() const {
    return Policy::create(cursors_, cur());
  }
  value_type operator->() const {
    return **this;
  }
  slot_iterator_impl& operator++() {
    next_valid();
    return *this;
  }
  slot_iterator_impl operator++(int) {
    // this is really expensive, should we delete it so people don't use it
    // instead of prefix?
    slot_iterator_impl old = *this;
    ++(*this);
    return old;
  }

 private:
  // return_module() is a corner case where instead of returning a submodule
  // of root, we are returning root itself, because we are iterating modules(),
  // which contains the root module itself.
  // It is represented with a single SlotCursor whose index is -1.
  bool return_module() const {
    return top().i_ == -1;
  }
  const SlotCursor& top() const {
    return cursors_.back();
  }
  SlotCursor& top() {
    return cursors_.back();
  }
  IValue cur() const {
    return return_module() ? top().module_.object_value()
                           : top().module_.object_value()->getSlot(top().i_);
  }

  // advance to the next slot in a depth first pre-order traversal of the
  // modules slots. This function does not guarentee the next slot is a
  // valid element of the iteration. That is done by valid().
  // invariant: !cursors_.empty()
  void next() {
    // we just returned the module itself, advance i_ to 0 so we are now
    // at the first slot of the module.
    if (return_module()) {
      ++top().i_;
      return;
    }
    // the last traversal action advanced beyond the number of slots in the
    // module so continue the iteration in the parent.
    if (top().i_ >= int64_t(top().module_.num_slots())) {
      cursors_.pop_back();
      if (!cursors_.empty()) {
        ++top().i_;
      }
      return;
    }
    // if the current thing is a module, we have to scan it for recursive
    // traversals. We do this by adding a new SlotCursor to track the traversal.
    if (recurse_ &&
        top()
            .module_.object_value()
            ->type()
            ->getAttribute(top().i_)
            ->is_module()) {
      cursors_.emplace_back(SlotCursor{cur().toModule(), 0});
      return;
    }
    // common case: advance to the next slot.
    ++top().i_;
  }
  // is the current position of the iterator a valid one?
  // otherwise, we have to continue advancing.
  bool valid() const {
    return top().i_ < int64_t(top().module_.num_slots()) &&
        Policy::valid(top().module_.object_value()->type(), top().i_);
  }
  void while_not_valid_next() {
    // advance iteration until we are either at the end (cursors_.empty())
    // or in a valid state. return_module() is a special case,
    // and is always considered valid, regardless of Policy, because it is
    // it is only true when we are iterating modules.
    while (!cursors_.empty() && !return_module() && !valid()) {
      next();
    }
  }
  void next_valid() {
    // avoid crashing if this is empty
    if (cursors_.empty()) {
      return;
    }
    // advance to next element, which is maybe not valid
    next();
    while_not_valid_next();
  }

  std::vector<SlotCursor> cursors_;
  bool recurse_;

  friend inline bool operator!=(
      const slot_iterator_impl<Policy>& a,
      const slot_iterator_impl<Policy>& b) {
    // we are finished iteration when we have no more iteration SlotCursors.
    // end is always an empty iterator with no cursors.
    return (a.cursors_.empty() != b.cursors_.empty());
  }
};

// This type represents lists of parameters, attributes, and
// submodules contained in the module. It is abstract because
// they are not stored directly in std::vectors but inside the
// module's IValue object itself.
template <typename Policy>
struct slot_list_impl {
  using iterator = slot_iterator_impl<Policy>;
  using const_iterator = slot_iterator_impl<Policy>;
  using value_type = typename iterator::value_type;
  slot_iterator_impl<Policy> begin() const {
    return slot_iterator_impl<Policy>(module_, recurse_, return_module_);
  }
  slot_iterator_impl<Policy> end() const {
    return slot_iterator_impl<Policy>();
  }
  size_t size() const {
    if (!size_) {
      size_ = size_t(0);
      for (const value_type& s : *(this)) {
        ++*size_;
      }
    }
    return *size_;
  }

  slot_list_impl(Module module, bool recurse, bool return_module)
      : module_(std::move(module)),
        recurse_(recurse),
        return_module_(return_module),
        size_(c10::nullopt) {
    if (!recurse && !return_module && Policy::all_slots) {
      size_ = module_.num_slots();
    }
  }

 private:
  Module module_;
  bool recurse_;
  bool return_module_;
  // size of this list, cached on first request
  // when we need to filter the slot list
  mutable c10::optional<size_t> size_;
  friend struct Module;
};

namespace detail {

// slot_iterator_impl always iterate over all the slots in a module,
// the Policy template argument determines slots should be returned and their
// types
struct TORCH_API ModulePolicy {
  // the type of the value being returned
  using value_type = Module;

  // the logic for creating the type being returned, given the raw IValue
  // of that object.
  static value_type create(
      const std::vector<detail::SlotCursor>& cursors,
      IValue v) {
    return Module(std::move(v).toObject());
  }
  // is slot i in typ something that this iterator should return, otherwise,
  // we skip it.
  static bool valid(const ClassTypePtr& typ, size_t i) {
    return typ->getAttribute(i)->is_module();
  }
  // are we going to return everything? If so, we can optimize the calculate
  // of the size of the list.
  static constexpr bool all_slots = false;
};

struct TORCH_API ParameterPolicy {
  using value_type = at::Tensor;
  static value_type create(
      const std::vector<detail::SlotCursor>& cursors,
      IValue v) {
    return std::move(v).toTensor();
  }
  static bool valid(const ClassTypePtr& typ, size_t i) {
    return typ->is_parameter(i);
  }
  static constexpr bool all_slots = false;
};

struct TORCH_API BufferPolicy {
  using value_type = at::Tensor;
  static value_type create(
      const std::vector<detail::SlotCursor>& cursors,
      IValue v) {
    return std::move(v).toTensor();
  }
  static bool valid(const ClassTypePtr& typ, size_t i) {
    return typ->getAttribute(i)->isSubtypeOf(TensorType::get()) &&
        !typ->is_parameter(i);
  }
  static constexpr bool all_slots = false;
};

struct TORCH_API AttributePolicy {
  using value_type = IValue;
  static value_type create(
      const std::vector<detail::SlotCursor>& cursors,
      IValue v) {
    return v;
  }
  static bool valid(const ClassTypePtr& typ, size_t i) {
    return true;
  }
  static constexpr bool all_slots = true;
};

// take a Policy object, and make a version of it that returns the slot.
// along with the fully qualified name of that slot. This is used for the named_
// variants like named_parameters().
template <typename Policy>
struct NamedPolicy {
  using value_type = Named<typename Policy::value_type>;
  static value_type create(
      const std::vector<detail::SlotCursor>& cursors,
      IValue v) {
    std::string name;
    if (cursors.size() == 1) {
      name = (cursors.back().i_ == -1) ? "" : nameFragment(cursors.back());
    } else {
      std::ostringstream ss;
      for (size_t i = 0; i < cursors.size(); ++i) {
        if (i > 0) {
          ss << ".";
        }
        ss << nameFragment(cursors[i]);
      }
      name = ss.str();
    }
    return value_type{std::move(name), Policy::create(cursors, v)};
  }
  static bool valid(const ClassTypePtr& t, size_t i) {
    return Policy::valid(t, i);
  }
  static constexpr bool all_slots = Policy::all_slots;

 private:
  static std::string nameFragment(const detail::SlotCursor& f) {
    return f.module_.type()->getAttributeName(f.i_);
  }
};

} // namespace detail

TORCH_API bool& getInlineEverythingMode();

} // namespace script
} // namespace jit
} // namespace torch<|MERGE_RESOLUTION|>--- conflicted
+++ resolved
@@ -6,6 +6,7 @@
 #include <torch/csrc/jit/ir.h>
 #include <torch/csrc/jit/named_value.h>
 #include <torch/csrc/jit/passes/shape_analysis.h>
+#include <torch/csrc/jit/script/object.h>
 #include <torch/csrc/jit/source_range.h>
 
 #include <torch/csrc/WindowsTorchApiMacro.h>
@@ -40,7 +41,6 @@
 // Map which stores filename to content.
 using ExtraFilesMap = std::unordered_map<std::string, std::string>;
 
-using ObjectPtr = c10::intrusive_ptr<c10::ivalue::Object>;
 using ModulePtr = c10::intrusive_ptr<c10::ivalue::Object>;
 
 struct Module;
@@ -84,157 +84,6 @@
     slot_list_impl<detail::NamedPolicy<detail::BufferPolicy>>;
 
 using ModuleLookup = std::function<Module(const std::vector<std::string>&)>;
-
-// A method in a module, e.g. f in:
-//
-// class M(ScriptModule):
-//   @script_method
-//   def f(self, x):
-//     ...
-// Note: because Method/Module are exposed to python these
-// classes use python method naming conventions
-struct TORCH_API Method {
-  Method(ObjectPtr owner, Function* function);
-
-  // the module that contains this method.
-  Module owner() const;
-  void run(Stack& stack);
-  void run(Stack&& stack) {
-    run(stack);
-  }
-
-  IValue operator()(std::vector<IValue> stack, const Kwargs& kwargs = Kwargs());
-
-  std::shared_ptr<Graph> graph() const {
-    return function_->graph();
-  }
-
-  const std::string& name() const {
-    return function_->name();
-  }
-
-  size_t num_inputs() const {
-    return function_->num_inputs();
-  }
-
-  GraphExecutor& get_executor() {
-    return function_->get_executor();
-  }
-
-  Function& function() const {
-    return *function_;
-  }
-
- private:
-  // Methods are uniqued onwed by a single object. This raw pointer allows
-  // looking up the object.
-  ObjectPtr owner_;
-
-  // Underlying unbound function
-  // This is the _lowered_ function and is different than the
-  // first-class function in class_compilation_unit()
-  Function* function_;
-};
-
-struct TORCH_API Object {
-  Object() {}
-  Object(ObjectPtr object_value) : object_value_(std::move(object_value)) {}
-
-  const c10::QualifiedName& name() const {
-    return *object_value()->type()->name();
-  }
-
-  void setattr(const std::string& name, IValue v) {
-    size_t slot = object_value()->type()->getAttributeSlot(name);
-    const TypePtr& expected = object_value()->type()->getAttribute(slot);
-    TORCH_CHECK(
-        v.type()->isSubtypeOf(expected),
-        "Expected a value of type '",
-        expected->python_str(),
-        "' for field '",
-        name,
-        "', but found '",
-        v.type()->python_str(),
-        "'");
-    object_value()->setSlot(slot, std::move(v));
-  }
-
-  ObjectPtr object_value() const;
-
-  IValue attr(const std::string& name) const {
-    return object_value()->getAttr(name);
-  }
-
-  IValue attr(const std::string& name, IValue or_else) const {
-    if (auto r = object_value()->type()->findAttributeSlot(name)) {
-      return object_value()->getSlot(*r);
-    }
-    return or_else;
-  }
-
-  bool hasattr(const std::string& name) const {
-    return object_value()->type()->findAttributeSlot(name).has_value();
-  }
-
-  // each module owns its method. The reference returned here
-  // is guarenteed to stay valid until this module has been destroyed
-  Method get_method(const std::string& name) const {
-    if (auto method = find_method(name)) {
-      return *method;
-    }
-    AT_ERROR("Method '", name, "' is not defined.");
-  }
-
-  c10::optional<Method> find_method(const std::string& basename) const;
-
-  const std::vector<Method> get_methods() const {
-    return fmap(type()->methods(), [&](Function* func) {
-      return Method(object_value(), func);
-    });
-  }
-
-  /// Run a method from this module.
-  ///
-  /// For example:
-  /// @code
-  ///   IValue output = module->run("relu_script", a, b);
-  /// @endcode
-  ///
-  /// To get a compile a module from a source string, see torch::jit::compile
-  ///
-  /// @param method_name The name of the method to run
-  /// @param args Arguments to be passed to the method
-  /// @return An IValue containing the return value (or values if it is a tuple)
-  /// from the method
-  template <typename... Types>
-  IValue run_method(const std::string& method_name, Types&&... args) {
-    return get_method(method_name)({IValue(std::forward<Types>(args))...});
-  }
-
-  ClassTypePtr type() const {
-    return object_value()->type();
-  }
-  std::shared_ptr<CompilationUnit> class_compilation_unit() const {
-    return object_value()->compilation_unit();
-  }
-
-  // so that C++ users can easily add methods
-  void define(const std::string& src, const ResolverPtr& resolver = nullptr);
-
-  template <typename... Types>
-  IValue create_class(const c10::QualifiedName& name, Types&&... args) const {
-    return create_class(name, {IValue(std::forward<Types>(args))...});
-  }
-
-  IValue create_class(const c10::QualifiedName& name, Stack stack) const;
-
-  size_t num_slots() const {
-    return object_value()->slots().size();
-  }
-
- private:
-  mutable ObjectPtr object_value_;
-};
 
 struct TORCH_API Module : public Object {
   explicit Module(c10::QualifiedName class_name);
@@ -245,7 +94,7 @@
       bool shouldMangle = false);
   // module_value_ null and will be lazily initialized if is needed
   Module() {}
-  Module(ObjectPtr module_value) : Object(std::move(module_value)) {}
+  Module(ModulePtr module_value) : Object(std::move(module_value)) {}
   ~Module() {}
 
   void set_optimized(bool o) {
@@ -271,14 +120,14 @@
   // whether a slot is a parameter to be able to classify it.
   void register_buffer(const std::string& name, at::Tensor v) {
     type()->addOrCheckAttribute(name, TensorType::get());
-    object_value()->setAttr(name, std::move(v));
+    _ivalue()->setAttr(name, std::move(v));
   }
   void register_parameter(
       const std::string& name,
       at::Tensor v,
       bool is_buffer) {
     type()->addOrCheckAttribute(name, TensorType::get(), !is_buffer);
-    object_value()->setAttr(name, std::move(v));
+    _ivalue()->setAttr(name, std::move(v));
   }
   void register_attribute(
       const std::string& name,
@@ -286,58 +135,13 @@
       IValue v,
       bool is_param = false) {
     type()->addOrCheckAttribute(name, t, is_param);
-    object_value()->setAttr(name, std::move(v));
+    _ivalue()->setAttr(name, std::move(v));
   }
   void register_module(const std::string& name, const Module& module) {
     type()->addOrCheckAttribute(name, module.type());
-<<<<<<< HEAD
-    object_value()->setAttr(name, module.object_value());
-=======
-    module_object()->setAttr(name, module.module_object());
-  }
-
-  void setattr(const std::string& name, IValue v) {
-    size_t slot = module_object()->type()->getAttributeSlot(name);
-    const TypePtr& expected = module_object()->type()->getAttribute(slot);
-    TORCH_CHECK(expected, "Module has no attribute '", name, "'");
-    TORCH_CHECK(
-        v.type()->isSubtypeOf(expected),
-        "Expected a value of type '",
-        expected->python_str(),
-        "' for field '",
-        name,
-        "', but found '",
-        v.type()->python_str(),
-        "'");
-    module_object()->setSlot(slot, std::move(v));
-  }
-
-  IValue attr(const std::string& name) const {
-    return module_object()->getAttr(name);
-  }
-
-  IValue attr(const std::string& name, IValue or_else) const {
-    if (auto r = module_object()->type()->findAttributeSlot(name)) {
-      return module_object()->getSlot(*r);
-    }
-    return or_else;
-  }
-
-  bool hasattr(const std::string& name) const {
-    return module_object()->type()->findAttributeSlot(name).has_value();
-  }
-
-  // each module owns its method. The reference returned here
-  // is guarenteed to stay valid until this module has been destroyed
-  Method get_method(const std::string& name) const {
-    if (auto method = find_method(name)) {
-      return *method;
-    }
-    AT_ERROR("Method '", name, "' is not defined.");
->>>>>>> 3b43cfde
-  }
-
-  // TODO
+    _ivalue()->setAttr(name, module._ivalue());
+  }
+
   void apply(const std::function<void(Module&)>& fn);
 
   buffer_list buffers(bool recurse = true) const;
@@ -378,22 +182,6 @@
   bool is_training() {
     return attr("training", true).toBool();
   }
-
-  void save(
-      std::ostream& out,
-      const ExtraFilesMap& extra_files = ExtraFilesMap()) const;
-
-  void save(
-      const std::string& filename,
-      const ExtraFilesMap& extra_files = ExtraFilesMap()) const;
-
-  void _save_for_mobile(
-      std::ostream& out,
-      const ExtraFilesMap& extra_files = ExtraFilesMap()) const;
-
-  void _save_for_mobile(
-      const std::string& filename,
-      const ExtraFilesMap& extra_files = ExtraFilesMap()) const;
 
   /// Recursively casts all parameters to the given `dtype` and `device`.
   ///
@@ -419,27 +207,50 @@
   /// effect.
   void to(at::Device device, bool non_blocking = false);
 
-  void clone_method(const Module& orig, const std::string& name);
+  void save(
+      std::ostream& out,
+      const ExtraFilesMap& extra_files = ExtraFilesMap()) const;
+
+  void save(
+      const std::string& filename,
+      const ExtraFilesMap& extra_files = ExtraFilesMap()) const;
+
+  void _save_for_mobile(
+      std::ostream& out,
+      const ExtraFilesMap& extra_files = ExtraFilesMap()) const;
+
+  void _save_for_mobile(
+      const std::string& filename,
+      const ExtraFilesMap& extra_files = ExtraFilesMap()) const;
 
   // Create a deep copy of this module.
   Module clone() const;
 
+  void clone_method(const Module& orig, const std::string& name);
+
+  template <typename... Types>
+  IValue create_class(const c10::QualifiedName& name, Types&&... args) const {
+    return create_class(name, {IValue(std::forward<Types>(args))...});
+  }
+
+  IValue create_class(const c10::QualifiedName& name, Stack stack) const;
+
  private:
+  Module clone_impl(std::unordered_map<TypePtr, TypePtr>& type_remap) const;
+
+  void clone_method(
+      const Module& orig,
+      const Function& method,
+      const std::unordered_map<TypePtr, TypePtr>& type_remap);
+
+  c10::QualifiedName getNameForMethod(std::string basename) const {
+    return QualifiedName(*type()->name(), basename);
+  }
+
   void to_impl(
       const c10::optional<at::Device>& device,
       const c10::optional<at::ScalarType>& dtype,
       bool non_blocking);
-
-  c10::QualifiedName getNameForMethod(std::string basename) const {
-    return QualifiedName(name(), basename);
-  }
-
-  void clone_method(
-      const Module& orig,
-      const Function& method,
-      const std::unordered_map<TypePtr, TypePtr>& type_remap);
-
-  Module clone_impl(std::unordered_map<TypePtr, TypePtr>& type_remap) const;
 };
 
 namespace detail {
@@ -508,8 +319,8 @@
     return cursors_.back();
   }
   IValue cur() const {
-    return return_module() ? top().module_.object_value()
-                           : top().module_.object_value()->getSlot(top().i_);
+    return return_module() ? top().module_._ivalue()
+                           : top().module_._ivalue()->getSlot(top().i_);
   }
 
   // advance to the next slot in a depth first pre-order traversal of the
@@ -535,11 +346,7 @@
     // if the current thing is a module, we have to scan it for recursive
     // traversals. We do this by adding a new SlotCursor to track the traversal.
     if (recurse_ &&
-        top()
-            .module_.object_value()
-            ->type()
-            ->getAttribute(top().i_)
-            ->is_module()) {
+        top().module_._ivalue()->type()->getAttribute(top().i_)->is_module()) {
       cursors_.emplace_back(SlotCursor{cur().toModule(), 0});
       return;
     }
@@ -550,7 +357,7 @@
   // otherwise, we have to continue advancing.
   bool valid() const {
     return top().i_ < int64_t(top().module_.num_slots()) &&
-        Policy::valid(top().module_.object_value()->type(), top().i_);
+        Policy::valid(top().module_._ivalue()->type(), top().i_);
   }
   void while_not_valid_next() {
     // advance iteration until we are either at the end (cursors_.empty())
