#include <ATen/core/jit_type.h>
#include <c10/macros/Macros.h>
#include <torch/csrc/jit/script/module.h>

namespace c10 {

ClassTypePtr ClassType::create(
    c10::optional<QualifiedName> qualifiedName,
    std::weak_ptr<CompilationUnit> cu,
    bool is_module) {
  return ClassTypePtr(
      new ClassType(std::move(qualifiedName), std::move(cu), is_module));
}

ClassType::ClassType(
    c10::optional<QualifiedName> name,
    std::weak_ptr<CompilationUnit> cu,
    bool is_module)
    : NamedType(TypeKind::ClassType, std::move(name)),
      compilation_unit_(std::move(cu)) {
  if (is_module) {
    parameterSlots_ = std::make_shared<std::vector<bool>>();
  }
}

const std::vector<Function*>& ClassType::methods() const {
  return methods_;
}

void ClassType::checkNotExist(const std::string& name, const std::string& what) const {
  // Check no overlap with existing constants
  for (size_t i = 0; i < constantNames_.size(); ++i) {
    TORCH_CHECK(
        name != constantNames_[i],
        "attempting to add ",
        what,
        " '",
        name,
        "' to ",
        python_str(),
        " but a constant field of the same name already exists with value ",
        constantValues_[i]);
  }

  // Check no overlap with existing attributes
  for (size_t i = 0; i < attributeNames_.size(); ++i) {
    TORCH_CHECK(
        name != attributeNames_[i],
        "attempting to add ",
        what,
        " '",
        name,
        "' to ",
        python_str(),
        " but an attribute field of the same name already exists with type ",
        attributeTypes_[i]->python_str());
  }
}

size_t ClassType::addAttribute(
    const std::string& name,
    const TypePtr& type,
    bool is_parameter) {
  const char* what = is_parameter ? "parameter" : "attribute";
  checkNotExist(name, what);
  checkNoAny(*this, what, name, type);

  size_t slot = attributeNames_.size();
  attributeNames_.push_back(name);
  attributeTypes_.push_back(type);
  if (is_parameter) {
    TORCH_INTERNAL_ASSERT(is_module(), "adding a parameter to a non module");
  }
  if (is_module()) {
    parameterSlots_->push_back(is_parameter);
  }
  return slot;
}

void ClassType::unsafeRemoveAttribute(const std::string& name) {
  auto slot = getAttributeSlot(name);
  attributeNames_.erase(attributeNames_.begin() + slot);
  attributeTypes_.erase(attributeTypes_.begin() + slot);
}

void ClassType::addMethod(Function* method) {
  TORCH_CHECK(
      getMethod(method->name()) == nullptr,
      "Can't redefine method: ",
      method->name(),
      " on class: ",
      python_str());
  methods_.push_back(method);
}

Function* ClassType::getMethod(const std::string& name) const {
  for (auto method : methods_) {
    if (name == method->name()) {
      return method;
    }
  }
  return nullptr;
}

size_t ClassType::addConstant(
      const std::string& name,
      const IValue& value) {
  checkNotExist(name, "constant");
  size_t slot = constantNames_.size();
  constantNames_.push_back(name);
  constantValues_.push_back(value);
  return slot;
}

IValue ClassType::getConstant(const std::string& name) const {
  TORCH_CHECK(constantNames_.size() == constantValues_.size());
  size_t pos = 0;
  for (const auto& c : constantNames_) {
    if (name == c) {
      break;
    }
    ++pos;
  }

  if (pos >= constantNames_.size()) {
    TORCH_CHECK(
        false,
        "Can't get constant: ",
        name);
  }
  return constantValues_[pos];
}

<<<<<<< HEAD
void ClassType::unsafeRemoveConstant(const std::string& name) {
  auto slot = getConstantSlot(name);
  constantNames_.erase(constantNames_.begin() + slot);
  constantValues_.erase(constantValues_.begin() + slot);
=======
IValue ClassType::getConstant(size_t slot) const {
  TORCH_CHECK(constantNames_.size() == constantValues_.size());
  TORCH_CHECK(slot < constantValues_.size());
  return constantValues_[slot];
>>>>>>> ae576da2
}

std::shared_ptr<CompilationUnit> ClassType::compilation_unit() {
  auto cu = compilation_unit_.lock();
  TORCH_INTERNAL_ASSERT(cu);
  return cu;
}
std::shared_ptr<const CompilationUnit> ClassType::compilation_unit() const {
  auto cu = compilation_unit_.lock();
  TORCH_INTERNAL_ASSERT(cu);
  return cu;
}

#ifndef USE_MOBILE_CLASSTYPE

// This file exists because we need to reference module.h, which we can't from
// c10. Sigh...
FunctionType::FunctionType(Function* function)
    : NamedType(TypeKind::FunctionType, function->qualname()),
      function_(function) {}

ClassTypePtr ClassType::refine(at::ArrayRef<TypePtr> refined_slots) const {
  auto ptr = ClassType::create(name(), compilation_unit_);
  AT_ASSERT(numAttributes() == refined_slots.size());
  for (size_t i = 0; i < attributeNames_.size(); ++i) {
    AT_ASSERT(refined_slots[i]->isSubtypeOf(attributeTypes_[i]));
    ptr->addAttribute(attributeNames_[i], refined_slots[i]);
  }
  // Copy methods over
  for (const auto& method : methods()) {
    ptr->addMethod(method);
  }
  return ptr;
}

bool ClassType::isSubtypeOfExt(const TypePtr rhs, std::ostream* why_not) const {
  // to improve performance, this check can be cached
  if (auto iface = rhs->cast<InterfaceType>()) {
    // ClassType is not a subtype of InterfaceType if the InterfaceType is a
    // Module Interface Type but the Class Type is not a Module Class Type
    if(!is_module() && iface->is_module()) {
        if (why_not) {
          *why_not << "Class '" << python_str() << "' is not a subtype of "
                   << "the module interface '" << rhs->python_str()
                   << "' , only ScriptModule class can be subtype of module"
                   << " interface.\n";
        }
        return false;
    }
    for (const FunctionSchema& schema : iface->methods()) {
      auto self_method = getMethod(schema.name());
      if (!self_method) {
        if (why_not) {
          *why_not << "Class '" << python_str() << "' does not have method '"
                   << schema.name() << "' but '" << rhs->python_str()
                   << "' does.\n";
        }
        return false;
      }
      if (!self_method->getSchema().isSubtypeOf(
              schema, /*is_method=*/true, why_not)) {
        if (why_not) {
          *why_not << "Method on class '" << python_str()
                   << "' (1) is not compatible with interface '"
                   << rhs->python_str() << "' (2)\n"
                   << "  (1) " << self_method->getSchema() << "\n"
                   << "  (2) " << schema << "\n";
        }
        return false;
      }
    }
    return true;
  }
  return Type::isSubtypeOfExt(rhs, why_not);
}
#else
bool ClassType::isSubtypeOfExt(const TypePtr rhs, std::ostream* why_not) const {
  return Type::isSubtypeOfExt(rhs, why_not);
}
#endif
} // namespace c10<|MERGE_RESOLUTION|>--- conflicted
+++ resolved
@@ -131,17 +131,16 @@
   return constantValues_[pos];
 }
 
-<<<<<<< HEAD
+IValue ClassType::getConstant(size_t slot) const {
+  TORCH_CHECK(constantNames_.size() == constantValues_.size());
+  TORCH_CHECK(slot < constantValues_.size());
+  return constantValues_[slot];
+}
+
 void ClassType::unsafeRemoveConstant(const std::string& name) {
   auto slot = getConstantSlot(name);
   constantNames_.erase(constantNames_.begin() + slot);
   constantValues_.erase(constantValues_.begin() + slot);
-=======
-IValue ClassType::getConstant(size_t slot) const {
-  TORCH_CHECK(constantNames_.size() == constantValues_.size());
-  TORCH_CHECK(slot < constantValues_.size());
-  return constantValues_[slot];
->>>>>>> ae576da2
 }
 
 std::shared_ptr<CompilationUnit> ClassType::compilation_unit() {
