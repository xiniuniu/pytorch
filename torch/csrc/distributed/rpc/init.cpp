#include <torch/csrc/python_headers.h>

#include <torch/csrc/distributed/rpc/process_group_agent.h>
#include <torch/csrc/distributed/rpc/py_rref.h>
#include <torch/csrc/distributed/rpc/python_functions.h>
#include <torch/csrc/distributed/rpc/rpc_agent.h>
#include <torch/csrc/distributed/rpc/rref.h>
#include <torch/csrc/distributed/rpc/rref_context.h>
#include <torch/csrc/distributed/rpc/types.h>
#include <torch/csrc/jit/pybind_utils.h>
#include <torch/csrc/utils/object_ptr.h>
#include <torch/csrc/utils/pybind.h>
#include <torch/types.h>

#include <pybind11/chrono.h>
#include <pybind11/operators.h>

namespace torch {
namespace distributed {
namespace rpc {

namespace {

template <typename T>
using shared_ptr_class_ = py::class_<T, std::shared_ptr<T>>;

PyObject* rpc_init(PyObject* /* unused */) {
  auto rpc_module =
      THPObjectPtr(PyImport_ImportModule("torch.distributed.rpc"));
  if (!rpc_module) {
    throw python_error();
  }

  auto module = py::handle(rpc_module).cast<py::module>();

  auto rpcBackendOptions =
      shared_ptr_class_<RpcBackendOptions>(
          module,
          "RpcBackendOptions",
          R"(A structure encapsulating the options passed into the RPC backend.
            An instance of this class can be passed in to :meth:`~torch.distributed.rpc.init_rpc`
            in order to initialize RPC with specific configurations, such as the
             RPC timeout and init_method to be used. )")
          .def_readwrite(
              "rpc_timeout",
              &RpcBackendOptions::rpcTimeout,
              R"(A `datetime.timedelta` indicating the timeout to use for all RPCs.
                If an RPC does not complete in this timeframe, it will complete
                with an exception indicating that it has timed out.)")
          .def_readwrite(
              "init_method",
              &RpcBackendOptions::initMethod,
              R"(URL specifying how to initialize the process group.
                Default is env://)");

  auto workerInfo =
      shared_ptr_class_<WorkerInfo>(
          module,
          "WorkerInfo",
          R"(A structure that encapsulates information of a worker in the system.
            Contains the name and ID of the worker. This class is not meant to
            be constructed directly, rather, an instance can be retrieved
            through :meth:`~torch.distributed.rpc.get_worker_info` and the
            result can be passed in to functions such as
            :meth:`~torch.distributed.rpc.rpc_sync`, :class:`~torch.distributed.rpc.rpc_async`,
            :meth:`~torch.distributed.rpc.remote` to avoid copying a string on
            every invocation.)")
          .def(
              py::init<std::string, worker_id_t>(),
              py::arg("name"),
              py::arg("id"))
          .def_readonly(
              "name", &WorkerInfo::name_, R"(The name of the worker.)")
          .def_readonly(
              "id",
              &WorkerInfo::id_,
              R"(Globally unique id to identify the worker.)")
          .def("__eq__", &WorkerInfo::operator==, py::is_operator())
          // pybind11 suggests the syntax  .def(hash(py::self)), with the
          // unqualified "hash" function call. However the
          // argument-dependent lookup for the function "hash" doesn't get
          // triggered in this context because it conflicts with the struct
          // torch::hash, so  we need to use the qualified name
          // py::detail::hash, which unfortunately is in a detail namespace.
          .def(py::detail::hash(py::self));

  auto rpcAgent =
      shared_ptr_class_<RpcAgent>(module, "RpcAgent")
          .def(
              "join", &RpcAgent::join, py::call_guard<py::gil_scoped_release>())
          .def(
              "sync", &RpcAgent::sync, py::call_guard<py::gil_scoped_release>())
          .def(
              "get_worker_infos",
              &RpcAgent::getWorkerInfos,
              py::call_guard<py::gil_scoped_release>())
          .def(
              "get_debug_info",
              &RpcAgent::getDebugInfo,
              py::call_guard<py::gil_scoped_release>())
          .def(
              "get_metrics",
              &RpcAgent::getMetrics,
              py::call_guard<py::gil_scoped_release>());

  auto pyRRef =
      shared_ptr_class_<PyRRef>(module, "RRef", R"(
          A class encapsulating a reference to a value of some type on a remote
          worker. This handle will keep the referenced remote value alive on the
          worker.

          Example::
              Following examples skip RPC initialization and shutdown code
              for simplicity. Refer to RPC docs for those details.

              1. Create an RRef using rpc.remote

              >>> import torch
              >>> import torch.distributed.rpc as rpc
              >>> rref = rpc.remote("worker1", torch.add, args=(torch.ones(2), 3))
              >>> # get a copy of value from the RRef
              >>> x = rref.to_here()

              2. Create an RRef from a local object

              >>> import torch
              >>> from torch.distributed.rpc import RRef
              >>> x = torch.zeros(2, 2)
              >>> rref = RRef(x)

              3. Share an RRef with other workers

              >>> # On both worker0 and worker1:
              >>> def f(rref):
              >>>   return rref.to_here() + 1

              >>> # On worker0:
              >>> import torch
              >>> import torch.distributed.rpc as rpc
              >>> from torch.distributed.rpc import RRef
              >>> rref = RRef(torch.zeros(2, 2))
              >>> # the following RPC shares the rref with worker1, reference
              >>> # count is automatically updated.
              >>> rpc.rpc_sync("worker1", f, args(rref,))
          )")
          .def(py::init<const py::object&>())
          .def(
              // not releasing GIL here to avoid context switch on getters
              "is_owner",
              &PyRRef::isOwner,
              R"(
                  Returns whether or not the current node is the owner of this
                  ``RRef``.
              )")
          .def(
              // not releasing GIL here to avoid context switch on getters
              "owner",
              &PyRRef::owner,
              R"(
                  Returns worker information of the node that owns this ``RRef``.
              )")
          .def(
              "to_here",
              &PyRRef::toHere,
              py::call_guard<py::gil_scoped_release>(),
              R"(
                  Blocking call that copies the value of the RRef from the owner
                  to the local node and returns it. If the current node is the
                  owner, returns a reference to the local value.
              )")
          .def(
              "local_value",
              &PyRRef::localValue,
              py::call_guard<py::gil_scoped_release>(),
              R"(
                  If the current node is the owner, returns a reference to the
                  local value. Otherwise, throws an exception.
              )")
          .def(py::pickle(
              [](const PyRRef& self) {
                // __getstate__
                return self.pickle();
              },
              [](py::tuple t) { // NOLINT
                // __setstate__
                return PyRRef::unpickle(t);
              }))
          // not releasing GIL to avoid context switch
          .def("__str__", &PyRRef::str);

  // future.wait() should not be called after shutdown(), e.g.,
  // pythonRpcHandler is cleaned up in shutdown(), after
  // shutdown(), python objects returned from rpc python call can not be
  // resolved.
  auto future = shared_ptr_class_<FutureMessage>(module, "Future")
                    .def(
                        "wait",
                        [&](FutureMessage& fut) { return toPyObj(fut.wait()); },
                        py::call_guard<py::gil_scoped_release>(),
                        R"(
<<<<<<< HEAD
Wait on Future, it returns python object, and will throw exception if error is
set in Future.
=======
Wait on future to complete and return the object it completed with.
If the future completes with an error, an exception is thrown.
>>>>>>> 409151e1
              )");

  shared_ptr_class_<ProcessGroupRpcBackendOptions>(
      module, "ProcessGroupRpcBackendOptions", rpcBackendOptions)
      .def(py::init<>())
      .def_readwrite(
          "num_send_recv_threads",
          &ProcessGroupRpcBackendOptions::numSendRecvThreads);

  shared_ptr_class_<ProcessGroupAgent>(module, "ProcessGroupAgent", rpcAgent)
      .def(
          py::init<
              std::string,
              std::shared_ptr<::c10d::ProcessGroup>,
              int,
              std::chrono::milliseconds>(),
          py::arg("name"),
          py::arg("process_group"),
          py::arg("num_send_recv_threads"),
          py::arg("rpc_timeout"))
      .def(
          "get_worker_info",
          (const WorkerInfo& (ProcessGroupAgent::*)(void)const) &
              RpcAgent::getWorkerInfo,
          py::call_guard<py::gil_scoped_release>())
      .def(
          "get_worker_info",
          (const WorkerInfo& (ProcessGroupAgent::*)(const std::string&)const) &
              ProcessGroupAgent::getWorkerInfo,
          py::call_guard<py::gil_scoped_release>())
      .def(
          "get_worker_infos",
          (std::vector<WorkerInfo>(ProcessGroupAgent::*)() const) &
              ProcessGroupAgent::getWorkerInfos,
          py::call_guard<py::gil_scoped_release>())
      .def(
          "join",
          &ProcessGroupAgent::join,
          py::call_guard<py::gil_scoped_release>())
      .def(
          "shutdown",
          &ProcessGroupAgent::shutdown,
          py::call_guard<py::gil_scoped_release>())
      .def(
          "sync",
          &ProcessGroupAgent::sync,
          py::call_guard<py::gil_scoped_release>());

  module.def("_start_rpc_agent", [](const std::shared_ptr<RpcAgent>& agent) {
    RpcAgent::setDefaultRpcAgent(agent);
    agent->start();
  });

  module.def("_destroy_rref_context", [](bool ignoreRRefLeak) {
    RRefContext::getInstance().destroyInstance(ignoreRRefLeak);
  });

  module.def("_rref_context_get_debug_info", []() {
    return RRefContext::getInstance().getDebugInfo();
  });

  module.def("_cleanup_python_rpc_handler", []() {
    PythonRpcHandler::getInstance().cleanup();
  });

  module.def(
      "_invoke_rpc_builtin",
      [](RpcAgent& agent,
         const WorkerInfo& dst,
         const std::string& opName,
         const py::args& args,
         const py::kwargs& kwargs) {
        return pyRpcBuiltin(agent, dst, opName, args, kwargs);
      });

  module.def(
      "_invoke_rpc_python_udf",
      [](RpcAgent& agent,
         const WorkerInfo& dst,
         std::string& pickledPythonUDF,
         std::vector<torch::Tensor>& tensors) {
        return pyRpcPythonUdf(agent, dst, pickledPythonUDF, tensors);
      });

  module.def(
      "_invoke_remote_builtin",
      [](RpcAgent& agent,
         const WorkerInfo& dst,
         const std::string& opName,
         const py::args& args,
         const py::kwargs& kwargs) {
        return pyRemoteBuiltin(agent, dst, opName, args, kwargs);
      });

  module.def(
      "_invoke_remote_python_udf",
      [](RpcAgent& agent,
         const WorkerInfo& dst,
         std::string& pickledPythonUDF,
         std::vector<torch::Tensor>& tensors) {
        return pyRemotePythonUdf(agent, dst, pickledPythonUDF, tensors);
      });

  module.def(
      "get_rpc_timeout",
      []() { return RpcAgent::getDefaultRpcAgent()->getRpcTimeout(); },
      R"(
          Retrieve the timeout for all RPCs that was set during RPC initialization.

          Returns:
            `datetime.timedelta` instance indicating the RPC timeout.
      )");

  module.def(
      "_set_rpc_timeout",
      [](const std::chrono::milliseconds& rpcTimeout) {
        RpcAgent::getDefaultRpcAgent()->setRpcTimeout(rpcTimeout);
      },
      R"(
          Set the timeout for all RPCs. If an RPC is not completed within this
          time, an exception indicating it has timed out will be raised.
      )");

  Py_RETURN_TRUE;
}

} // namespace

static PyMethodDef methods[] = { // NOLINT
    {"_rpc_init", (PyCFunction)rpc_init, METH_NOARGS, nullptr},
    {nullptr, nullptr, 0, nullptr}};

PyMethodDef* python_functions() {
  return methods;
}

} // namespace rpc
} // namespace distributed
} // namespace torch<|MERGE_RESOLUTION|>--- conflicted
+++ resolved
@@ -198,13 +198,8 @@
                         [&](FutureMessage& fut) { return toPyObj(fut.wait()); },
                         py::call_guard<py::gil_scoped_release>(),
                         R"(
-<<<<<<< HEAD
-Wait on Future, it returns python object, and will throw exception if error is
-set in Future.
-=======
 Wait on future to complete and return the object it completed with.
 If the future completes with an error, an exception is thrown.
->>>>>>> 409151e1
               )");
 
   shared_ptr_class_<ProcessGroupRpcBackendOptions>(
